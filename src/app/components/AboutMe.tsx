--- conflicted
+++ resolved
@@ -17,20 +17,11 @@
                 className="w-full flex flex-wrap justify-center lg:justify-start mb-8 lg:mb-12"
             >
                 <SectionLabel label="ABOUT ME" />
-<<<<<<< HEAD
-                <div
-                    className="max-w-[600px]"
-                    dangerouslySetInnerHTML={{
-                        __html: siteConfig.sections.aboutMe,
-                    }}
-                />
-=======
             <div
                 dangerouslySetInnerHTML={{
                     __html: siteConfig.sections.aboutMe,
                 }}
             />
->>>>>>> 3c220df1
             </section>
         </MotionTag>
     );
